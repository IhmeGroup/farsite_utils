--- conflicted
+++ resolved
@@ -191,27 +191,7 @@
         windMag = np.linalg.norm(windVec)
         unitWindVec = windVec / windMag
         northVec = np.array([0, 1])
-<<<<<<< HEAD
 #         origin = np.array([x[-1]/2, y[-1]/2])
-=======
-        origin = np.array([x[-1]/2, y[-1]/2])
-        lw_arrow = 50.0
-        lw_arc = 2.25
-        scale = 1000
-        axs[i,2].arrow(
-            origin[0], origin[1],
-            northVec[0]*scale, northVec[1]*scale,
-            color='w', capstyle='round', width=lw_arrow, zorder=1001)
-        axs[i,2].arrow(
-            origin[0], origin[1],
-            unitWindVec[0]*scale, unitWindVec[1]*scale,
-            color='r', capstyle='round', width=lw_arrow, zorder=1002)
-        theta2 = np.degrees(np.arctan2(windVec[1], windVec[0]))
-        if theta2 < 0:
-            theta2 = theta2 + 360.0
-        axs[i,2].add_patch(patches.Arc(origin, 0.5*scale, 0.5*scale, angle=0.0,
-            theta1=90.0, theta2=theta2, color='r', linewidth=lw_arc, zorder=1000))
->>>>>>> 25cf2add
 
         if (i == 0):
             origin = np.array([800, y[-1]/4])
